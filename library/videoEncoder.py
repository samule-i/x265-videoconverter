#!/usr/bin/env python3
import glob
import logging
import sys
import subprocess
import os
import time

from library import mediaTracker
from library import logger

class X265Encoder:
    def __init__(self, filepath):

        """
        wiki states that these file formats are HEVC compatable
        3gp, 3g2, asf, avi, mkv(beta), ps/ts, mp4, mxf(pending), qtff
        However, as of ffmpeg 4.2.1 (current at 2019/12/10)
        this failed to properly handle a .avi and resulted in a destroyed file
        Testing will be needed before I add these as compatable containers.
        https://en.wikipedia.org/wiki/Comparison_of_video_container_formats#Video_coding_formats_support
        hevcContainers = [
            ".3gp",".asf", ".wma", ".wmv",
            ".avi", ".mkv", "mk3d", ".mka",
            ".mks", ".mpg", ".mpeg", ".m2p",
            ".ps", ".mp4", ".m4a", ".m4p",
            ".m4b", ".m4r", ".m4v", "mxf",
            ".mov", ".qt"]
        """

        hevcContainers = [
            ".mkv", ".mp4"
        ]

        self.filepath = filepath
        self.filepathBase, self.filepathExtension = os.path.splitext(self.filepath)
        self.backupFilepath = self.filepathBase + "_backup" + self.filepathExtension
        if self.filepathExtension.lower() in hevcContainers:
            self.compatableContainer = True
            self.outputFilepath = self.filepath
        else:
            self.compatableContainer = False
            self.outputFilepath = self.filepathBase + ".mkv"

        self.low_profile = False
        self.nvenc = False
        self.resolution = False
        self.crf = 28
        self.preset = "medium"
        self.vbr = False
        self.minrate = False
        self.maxrate = False

        self.log = logger.setup_logging()

    def _backup(self):
        if os.path.isfile(self.backupFilepath):
            os.remove(self.backupFilepath)
        os.rename(self.filepath, self.backupFilepath)
        if os.path.isfile(self.backupFilepath):
            return True
        else:
            return False

    def _checkValid(self):
        if os.path.exists(self.backupFilepath):
            self._restore()

        if not os.path.exists(self.filepath):
            self.log.error(f"skipping: {self.filepath} not found")
            return False
        return True

    def _commandString(self):
        self.command = ["ffmpeg", "-n", "-hide_banner"]
        self.command += ["-i", self.backupFilepath]

        self.externalSubtitles = self._subtitlePaths()
        for subtitle in self.externalSubtitles:
            self.command += ["-i", f'"{subtitle}"']

        self.command += ["-map_chapters", "0", "-map_metadata", "0"]

        self.command += ["-crf", str(self.crf)]
        self.command += ["-preset", self.preset]
        self.command += ["-max_muxing_queue_size", str(1024)]
<<<<<<< HEAD

=======
        
>>>>>>> c942e98e
        self._mapVideoStreams()
        self._mapAudioStreams()
        self._mapSubtitleStreams()
        self._mapAttachments()
        self._mapImages()

<<<<<<< HEAD

=======
>>>>>>> c942e98e
        self.command += [self.outputFilepath]
        return self.command

    def _mapAudioStreams(self):
        self.compatableAudioCodecs = [
            "aac",
            "ac3",
            "dts",
            "dts-hd",
            "eac3",
            "lpcm",
            "mlp",
            "mp3",
            "pcm",
            "wma",
        ]  # flac alac not included to save space
        self.streamCounter = 0
        for stream in self.file.audioStreams:
            self.command += ["-map", f'0:{stream["index"]}']
            compatableAudio = stream["codec_name"] in self.compatableAudioCodecs
            if self.compatableContainer or compatableAudio:
                self.command += [f"-c:a:{self.streamCounter}", "copy"]
            else:
                self.command += [f"-c:a:{self.streamCounter}", "aac"]
            self.streamCounter += 1

    def _mapAttachments(self):
        for stream in self.file.attachmentStreams:
            self.command += ["-map", f'0:{stream["index"]}']

    def _mapImages(self):
        """
            ffmpeg 4.1 -disposition:v:s attached_pic outputs a
            file with disposition attached_pic = 0
            I have tried this with the
            ffmpeg example cover_art.mkv and
            several different commands to try to achieve an
            attached_pic disposition
            Fixed in ffmpeg 4.2.1
        """
        # obo gives current stream number
        self.streamCounter = len(self.file.videoStreams)
        for stream in self.file.imageStreams:
            self.command += ["-map", f'0:{stream["index"]}']
            self.command += [f"-c:v:{self.streamCounter}", "copy"]
            self.command += [f"-disposition:v:{self.streamCounter}", "attached_pic"]
            self.streamCounter += 1
        return True


    def _mapSubtitleStreams(self):
        self.compatableSubtitleCodecs = [
            "ass",
            "dvd_subtitle",
            "hdmv_pgs_subtitle",
            "sami",
            "srt",
            "ssa",
            "sub",
            "subrip",
            "usf",
            "xsub",
        ]
        self.streamCounter = 0
        for stream in self.file.subtitleStreams:
            self.command += ["-map", f'0:{stream["index"]}']
            compatableSubtitle = stream["codec_name"] in self.compatableSubtitleCodecs
            if self.compatableContainer or compatableSubtitle:
                self.command += [f"-c:s:{self.streamCounter}", "copy"]
            else:
                self.command += [f"-c:s:{self.streamCounter}", "ass"]
            self.streamCounter += 1
        for subtitle in self.externalSubtitles:
            self.subtitleFile = mediaTracker.VideoInformation(subtitle)
            self.subtitleFile.analyze()
            self.subtitleInformation = self.subtitleFile.subtitleStreams
            self.streamCounter = 0
            for stream in self.subtitleInformation:
                self.command += [
                    "-map",
                    f'{self.externalSubtitles.index(subtitle)+1}:{stream["index"]}',
                ]
                compatableSub = stream["codec_name"] in self.compatableSubtitleCodecs
                if self.compatableContainer or compatableSub:
                    self.command += [f"-c:s:{self.streamCounter}", "copy"]
                else:
                    self.command += [f"-c:s:{self.streamCounter}", "srt"]
                self.streamCounter += 1

    def _mapVideoStreams(self):
        for stream in self.file.videoStreams:
            self.command += ["-map", f'0:{stream["index"]}']
        if self.nvenc:
            self.log.debug("GPU encoding used")
            self.command += ["-c:v", "hevc_nvenc"]
            if self.low_profile:
                self.command += ["-pix_fmt", "yuv420p"]
            else:
                self.command += ["-pix_fmt", "p010le"]
        else:
            self.log.debug("CPU encoding used")
            self.command += ["-c:v", "libx265"]
            if self.low_profile:
                self.command += ["-pix_fmt", "yuv420p"]
            else:
                self.command += ["-pix_fmt", "yuv420p10le"]
<<<<<<< HEAD
=======

>>>>>>> c942e98e
        if self.vbr:
            self.command += ["-b:v", self.vbr]
            if self.minrate:
                self.command += ["-minrate", self.minrate]
            if self.maxrate:
                self.command += ["-maxrate", self.maxrate]
<<<<<<< HEAD
=======

>>>>>>> c942e98e
        if self.low_profile:
            self.log.debug("Main profile used")
            self.command += ["-profile:v", "main"]
        else:
            self.log.debug("Main10 profile used")
            self.command += ["-profile:v", "main10"]

        if self.resolution:
            self.log.debug("Resolution used")
            self.command += ["-vf", f"scale=-1:{self.resolution}"]

    def _restore(self):
        if os.path.exists(self.backupFilepath):
            if os.path.exists(self.outputFilepath):
                os.remove(self.outputFilepath)
            if os.path.exists(self.filepath):
                os.remove(self.filepath)
            os.rename(self.backupFilepath, self.filepath)
        if os.path.exists(self.filepath) and not os.path.exists(self.backupFilepath):
            return True
        else:
            return False

    def _subtitlePaths(self):
        self.subtitleExtensions = [".ass", ".ssa", ".sub", ".srt"]
        self.subtitleFiles = []
        for extension in self.subtitleExtensions:
            # glob chokes on '[]', escape [ and ]
            self.pattern = f"{self.filepathBase}*{extension}"
            self.pattern = self.pattern.translate({ord("["): "[[]", ord("]"): "[]]"})
            self.subtitleFiles += glob.glob(self.pattern)
        return self.subtitleFiles

    def _validateNewFile(self, filepath):
        """ Perform some checks on output file to check whether the transcode worked
            returns False if there is a problem, true otherwise"""
        if not os.path.exists(filepath):
            return False
        if os.path.getsize(filepath) == 0:
            return False
        return True

    def encode(self):

        if not self._checkValid():
            raise InvalidFileError

        self.file = mediaTracker.VideoInformation(self.filepath)
        if self.low_profile is True:
            self.file.low_profile = True
        if self.resolution:
            self.file.resolution = self.resolution
        self.file.analyze()

        if self.file.isEncoded():
            alreadyX265 = (f'{self.filepath} already encoded,'
                           'moved to completed without doing anything')
            self.log.error(alreadyX265)
            raise AlreadyEncodedError

        self._backup()

        self.command = self._commandString()
        print(" ".join(self.command) + "\n")
        try:
            self.result = subprocess.call(self.command)
        except KeyboardInterrupt:
            self.log.info("cleaning up")
            self.log.error("Keyboard interrupt")
            self._restore()
            sys.exit()

        if self.result != 0:
            ffmpegError = (f"failed encoding {self.filepath}, FFMPEG error {self.result}")
            self.log.error(ffmpegError)
            self._restore()
            raise EncoderFailedError(ffmpegError)
        elif not self._validateNewFile(self.outputFilepath):
            ffmpegError = (f"failed {self.outputFilepath}, validateNewFile failed")
            self.log.error(ffmpegError)
            self._restore()
            raise EncoderFailedError(ffmpegError)
        else:
            time.sleep(2)
            os.remove(self.backupFilepath)
            return self.outputFilepath

class Error(Exception):
    pass

class AlreadyEncodedError(Error):
    pass

class InvalidFileError(Error):
    pass

class EncoderFailedError(Error):
    def __init__(self, arg):
        self.strerror = arg
        self.args =  {arg}<|MERGE_RESOLUTION|>--- conflicted
+++ resolved
@@ -84,21 +84,13 @@
         self.command += ["-crf", str(self.crf)]
         self.command += ["-preset", self.preset]
         self.command += ["-max_muxing_queue_size", str(1024)]
-<<<<<<< HEAD
-
-=======
-        
->>>>>>> c942e98e
+
         self._mapVideoStreams()
         self._mapAudioStreams()
         self._mapSubtitleStreams()
         self._mapAttachments()
         self._mapImages()
 
-<<<<<<< HEAD
-
-=======
->>>>>>> c942e98e
         self.command += [self.outputFilepath]
         return self.command
 
@@ -205,20 +197,14 @@
                 self.command += ["-pix_fmt", "yuv420p"]
             else:
                 self.command += ["-pix_fmt", "yuv420p10le"]
-<<<<<<< HEAD
-=======
-
->>>>>>> c942e98e
+
         if self.vbr:
             self.command += ["-b:v", self.vbr]
             if self.minrate:
                 self.command += ["-minrate", self.minrate]
             if self.maxrate:
                 self.command += ["-maxrate", self.maxrate]
-<<<<<<< HEAD
-=======
-
->>>>>>> c942e98e
+
         if self.low_profile:
             self.log.debug("Main profile used")
             self.command += ["-profile:v", "main"]
