#!/usr/bin/env python3
import argparse
import json
import os
import subprocess
import time
import sys

from library import mediaTracker
from library import videoEncoder
from library import logger

def main():
    scriptDescription = ("""
    A database focused media conversion utility that converts video files to
    the HEVC video codec with a focus on reducing disk usage in media libraries.
    This script attempts to be as safe as possible, however encoding to HEVC is
    a lossy operation. though it should be unnoticeable it is recommended to test
    first. Backups are encouraged.
    """)
    parser = argparse.ArgumentParser(description=scriptDescription, allow_abbrev=False)

    parser.add_argument("--crf", action="store", metavar="int", type=int,
        help="CRF parameter to be passed through to ffmpeg, determines quality and speed with lower values being slower but higher quality (not for NVENC)")
    parser.add_argument("--errors", "-e", action="store_true", help="list errors")
    parser.add_argument("--database", action="store", help="name of database to be used")
    parser.add_argument("--focus", "-f", action="append", metavar="PATH", help="immediately begin conversion on target directory")
    parser.add_argument("--list-paths", "-lp", action="store_true", help="list tracked paths")
    parser.add_argument("--list-blacklist-paths", "-lp", action="store_true", help="list blacklisted paths")
    parser.add_argument("--low-profile", action="store_true", help="for weaker devices, convert to 4-bit HEVC including downgrading 10-bit hevc", default=False)
    parser.add_argument("--number", "-n", action="store", help="transcode from tracked paths limit number of files to be converted", type=int)
    parser.add_argument("--nvenc", action="store_true", help="transcode using NVENC compatible GPU")
    parser.add_argument("--resolution", action="store", type=int, help="Height of the output resolution to be used for conversion")
    parser.add_argument("--preset", action="store", type=str,
        help="string for ffmpeg paramater, accepts ultrafast, superfast, veryfast, faster, fast, medium, slow, slower,\
             veryslow and placebo, slower speeds have a higher filesize and better quality")
    parser.add_argument("--track", "-t", action="append", metavar="PATH", help="add a new path to be tracked")
    parser.add_argument("--saved-space", action="store_true", help="display HDD space saved by transcoding into x265")
    parser.add_argument("--scan", "-s", action="store_true", help="scan tracked directories for new files")
    parser.add_argument("--quiet", "-q", action="store_true", help="only produce minimal output")
    parser.add_argument("--verbose", "-v", action="store_true", help="produce as much output as possible")
<<<<<<< HEAD
    parser.add_argument("--vbr", action="store", type=str, help="Set the variable bitrate for NVENC pass")
    parser.add_argument("--minrate", action="store", type=str, help="Set the minimum bitrate for NVENC pass")
    parser.add_argument("--maxrate", action="store", type=str, help="Set the maximum bitrate for NVENC pass")
=======
    parser.add_argument("--vbr", action="store", type=str, help="Set the Variable Bitrate for the encoding pass, this will adjust NVENC quality")
    parser.add_argument("--minrate", action="store", type=str, help="Set the minimum rate for Variable Bitrate mode")
    parser.add_argument("--maxrate", action="store", type=str, help="Set the maximum rate for Variable Bitrate mode")
>>>>>>> c942e98e

    args = parser.parse_args()

    logDirectory = None
    if args.verbose:
        log = logger.setup_logging(logDirectory, "DEBUG")
    elif args.quiet:
        log = logger.setup_logging(logDirectory, "CRITICAL")
    else:
        log = logger.setup_logging(logDirectory)

    databaseDir = os.path.abspath(os.path.dirname(sys.argv[0])) + "/database"
    if args.database:
        databasePath = databaseDir + "/" + args.database + ".json"
    else:
        databasePath = databaseDir + "/library.json"

    library = mediaTracker.MediaLibrary(databasePath)

    if args.low_profile:
        library.low_profile = True

    if args.resolution:
        library.resolution = args.resolution

    if args.errors:
        library.showFailed()
        sys.exit()

    if args.list_paths:
        print(library.listPaths())
        sys.exit()

    if args.list_blacklist_paths:
        print(library.listBlacklistPaths())
        sys.exit()

    if args.track:
        for path in args.track:
            library.addNewPath(os.path.abspath(path))

    if args.saved_space:
        totalSavedMB = int(library.returnTotalSaved() / 1_000_000)
        totalSavedGB = (totalSavedMB / 1_000)
        totalSavedTB = (totalSavedGB / 1_000)
        if totalSavedTB > 1:
            print(f"{totalSavedTB}tb")
        elif totalSavedGB > 1:
            print(f"{totalSavedGB}gb")
        else:
            print(f"{totalSavedMB}mb")
        sys.exit()

    if args.scan:
        for fp in library.listPaths():
            library.scan(fp)

    if args.focus:
        for dir in args.focus:
            convertFilepaths = library.returnDirectory(dir)
    elif args.number:
        convertFilepaths = library.returnLibraryEntries(args.number)
    else:
        sys.exit()

    failedFilepaths = []
    spaceSaved = 0
    totalElapsedTime = 0

    # Can't be changes whilst iterating dicts
    for filepath in convertFilepaths:

        print(filepath)
        beginTime = time.time()
        libraryEntry = library.library["incomplete_files"][filepath]

        # check json db if encoded before running encoder
        try:
            matchLow = args.low_profile and libraryEntry["video_profile"] == "Main"
            matchHigh = not args.low_profile
            if libraryEntry["video_codec"] == "hevc" and (matchLow or matchHigh) and (not args.resolution or args.resolution == libraryEntry["resolution"]):
                library.markComplete(filepath)
                continue
        except KeyError:
            continue

        encoder = videoEncoder.X265Encoder(filepath)
        if args.low_profile:
            encoder.low_profile = True
        if args.nvenc:
            encoder.nvenc = True
        if args.resolution:
            encoder.resolution = args.resolution
        if args.crf:
            if 0 < args.crf < 51:
                encoder.crf = args.crf
            else:
                raise ValueError("CRF value unacceptable, must be between 0 and 51")
        if args.preset:
            validPresets = ["ultrafast", "superfast", "veryfast",
                            "faster", "fast", "medium", "slow",
                            "slower", "veryslow", "placebo"]
            nvencPresets = ["fast", "medium", "slow"]
            preset = args.preset.lower()
            if preset in validPresets:
                if args.nvenc and args.preset.lower() not in nvencPresets:
                    log.error("invalid nvenc preset passed with nvenc selected, please use fast, medium, or slow")
                    sys.exit()
                encoder.preset = preset
            else:
                raise ValueError("preset not a valid argument, please use ultrafast, superfast, veryfast, faster, fast, medium, slow, slower, veryslow or placebo")
<<<<<<< HEAD
=======
        if args.resolution:
            encoder.resolution = args.resolution
>>>>>>> c942e98e
        if args.vbr:
            encoder.vbr = args.vbr
            if args.minrate:
                encoder.minrate = args.minrate
            if args.maxrate:
                encoder.maxrate = args.maxrate
<<<<<<< HEAD

=======
            
>>>>>>> c942e98e
        try:
            encodeResult = encoder.encode()
        except videoEncoder.AlreadyEncodedError:
            library.markComplete(filepath)
            continue
        except (videoEncoder.InvalidFileError, videoEncoder.EncoderFailedError) as e:
            failedFilepaths.append(filepath)
            errorMessage = f"x265 convert failed with error: {e}"
            library.markFailed(filepath, errorMessage)
            continue

        library.markComplete(filepath, encodeResult)
        fileSpaceSaved = library.library["complete_files"][encodeResult]["space_saved"]
        spaceSaved += fileSpaceSaved
        elapsedTime = time.time() - beginTime
        totalElapsedTime = totalElapsedTime + elapsedTime
        elapsedTimeString = time.strftime("%H:%M:%S", time.localtime(elapsedTime))
        log.info(f"space saved {fileSpaceSaved/1_000_000} : time taken {elapsedTimeString}.")

    if len(failedFilepaths) > 0:
        log.warning("Some files failed, recommended manual conversion")
        for filename in failedFilepaths:
            log.warning(f" failed: {filename}")
    totalElapsedTimeString = time.strftime("%H:%M:%S", time.localtime(totalElapsedTime))
    log.info(f"time taken {totalElapsedTimeString}")
    log.info(f"space saved this run: {int(spaceSaved/1_000_000)}mb")


if __name__ == "__main__":
    main()<|MERGE_RESOLUTION|>--- conflicted
+++ resolved
@@ -39,15 +39,9 @@
     parser.add_argument("--scan", "-s", action="store_true", help="scan tracked directories for new files")
     parser.add_argument("--quiet", "-q", action="store_true", help="only produce minimal output")
     parser.add_argument("--verbose", "-v", action="store_true", help="produce as much output as possible")
-<<<<<<< HEAD
-    parser.add_argument("--vbr", action="store", type=str, help="Set the variable bitrate for NVENC pass")
-    parser.add_argument("--minrate", action="store", type=str, help="Set the minimum bitrate for NVENC pass")
-    parser.add_argument("--maxrate", action="store", type=str, help="Set the maximum bitrate for NVENC pass")
-=======
     parser.add_argument("--vbr", action="store", type=str, help="Set the Variable Bitrate for the encoding pass, this will adjust NVENC quality")
     parser.add_argument("--minrate", action="store", type=str, help="Set the minimum rate for Variable Bitrate mode")
     parser.add_argument("--maxrate", action="store", type=str, help="Set the maximum rate for Variable Bitrate mode")
->>>>>>> c942e98e
 
     args = parser.parse_args()
 
@@ -159,22 +153,15 @@
                 encoder.preset = preset
             else:
                 raise ValueError("preset not a valid argument, please use ultrafast, superfast, veryfast, faster, fast, medium, slow, slower, veryslow or placebo")
-<<<<<<< HEAD
-=======
         if args.resolution:
             encoder.resolution = args.resolution
->>>>>>> c942e98e
         if args.vbr:
             encoder.vbr = args.vbr
             if args.minrate:
                 encoder.minrate = args.minrate
             if args.maxrate:
                 encoder.maxrate = args.maxrate
-<<<<<<< HEAD
-
-=======
             
->>>>>>> c942e98e
         try:
             encodeResult = encoder.encode()
         except videoEncoder.AlreadyEncodedError:
